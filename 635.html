  <!DOCTYPE html>

  <html>

  <head>
  	<title>Math 635a</title>

  	<style type="text/css">
  	 .row { vertical-align: top; height:auto !important; }
  	 .list {display:none; }
  	 .show {display: none; }
  	 .hide:target + .show {display: inline; }
  	 .hide:target {display: none; }
  	 .hide:target ~ .list {display:inline; }
  	 @media print { .hide, .show { display: none; } }
  	 </style>

  <style>
  table {
      font-family: arial, sans-serif;
      border-collapse: collapse;
      width: 100%;
  }

  td, th {
      border: 1px solid #dddddd;
      text-align: left;
      padding: 8px;
  }

  tr:nth-child(even) {
      background-color: #dddddd;
  }

  </style>

   <style>
    .container {
     margin-top:5px;
     margin-left:5px;
    }

    .container ul {
     color: #E59934;
    }

    .container ul li {
     margin:5px;
     padding:5px;
     width: 100px;
     height:70px;
     float: left; 
     border: 1px solid lightgray;
     list-style:none;
     
    }

    .container ul li:hover {
     border: 1px solid orange;
    }
   </style>


    <style type="text/css">
     .row { vertical-align: top; height:auto !important; }
     .list {display:none; }
     .show {display: none; }
     .hide:target + .show {display: inline; }
     .hide:target {display: none; }
     .hide:target ~ .list {display:inline; }
     @media print { .hide, .show { display: none; } }
     </style>

<style>
* {
  box-sizing: border-box;
}

.column {
  float: left;
  width: 20%;
  padding: 5px;
}

/* Clearfix (clear floats) */
.row::after {
  content: "";
  clear: both;
  display: table;
}
</style>

<style>
p.mar {
  margin-right: 25%;
}
</style>


<script type="text/x-mathjax-config">
  MathJax.Hub.Config({tex2jax: {inlineMath: [['$','$'], ['\\(','\\)']]}});
</script>
<script type="text/javascript"
  src="https://cdn.mathjax.org/mathjax/latest/MathJax.js?config=TeX-AMS-MML_HTMLorMML">
</script>

  </head>

    <style>
        iframe {
            display: block; /* Removes inline space */
            margin: 0;      /* Removes default margins */
            width: 100%;    /* Adjust the size as needed */
            height: auto;
            border: none;   /* Remove default border */
        }
    </style>

<body style="font-size:125%; margin-right:10%; margin-left:.75%">



  	<h1> Almost toric methods in symplectic and algebraic geometry <br>
    Math 635, USC Fall 2024  <br>

</h1>


<h2> Instructors. </h2>
<ul>
 <li> Kyler Siegel (kyler.siegel@usc.edu) </li>
<!-- <li> Teaching assistant: TBA</li> -->
</ul>

<img src="635_fall_2024/ATF.jpg" width=50% height=350px>

<h2> Time and location. </h2>
<p> 10:35am - 11:50am on Mondays and Wednesday in 427 Kaprielian Hall (KAP). Note: the meeting time and location are subject to change depending on room availability. </p>

  	<h2> About.	</h2> 
  	<p>
      Toric geometry roughly studies spaces equipped with torus actions, with parallel frameworks in both algebraic and symplectic geometry. The torus symmetry allows us to reduce essentially any geometric problem to combinatorics, and this gives a potent laboratory for computing examples and generating and testing conjectures. Almost toric geometry generalizes toric geometry by studying systems with certain extra singularities which arise frequently in nature and which vastly extend the range of applicability.
      These spaces are also largely combinatorial in nature, but they require additional input from integral affine geometry. 
      In this course, we will introduce almost toric geometry from the perspectives of both algebraic and symplectic geometry, discuss many examples and tools, and finally explore various recent breakthroughs which rely on insights from almost toric geometry.

  	</p>

  	<h2> Prerequisites. </h2>
  	<p>
    I will assume familiarity with smooth manifolds, Lie groups, and basic commutative algebra. Some familiarity with the basics of symplectic geometry and complex algebraic geometry will be helpful but not required.
  	</p>


<h2> Topics.</h2>
The first part of the course will cover the basics of toric algebraic geometry (lattice, cones, fans, toric varieties, toric divisors, toric morphisms, etc) and toric symplectic geometry (Hamiltonian group actions, Lagrangian toric fibrations, Delzant polytopes, etc). 
After introducing the basics of integral affine geometry, we will then discuss symplectic almost toric fibrations and their connections with algebraic $\mathbb{Q}$-Gorenstein deformations, along with various geometric constructions (blowing up, rational blowdowns, visible Lagrangian and symplectic curves, etc).
In the last part of the course we will explore various advanced topics, depending on time and audience interest, including possibly things like:
<ul>
  <li> tropical geometry </li>
  <li> exotic Lagrangians and Markov triples</li>
  <li> deformations of the projective plane </li>
  <li> classification of Fano varieties</li>
  <li> Newton-Okounkov bodies</li>
  <li> cusp singularities of surfaces and Looijenga's conjecture</li>
  <li>mirror symmetry for log Calabi-Yau surfaces</li>
  <li> toric degenerations.</li>
</ul>




  	<h2> Textbooks and references. </h2>
  Toric algebraic geometry:
  <ul>
    <li id="CLS"> <em><a href="https://dacox.people.amherst.edu/toric.html">Toric varieties</a></em> - Cox, Little, and Schenk </li>
    <li id="Fulton"> <em><a href="https://web.ma.utexas.edu/users/ikmartin/pages/blog/toric-page/documents/Introduction-to-Toric-Varieties_Fulton.pdf">Introduction to toric varieties</a></em> - Fulton </li>
    <li id="Cox"> <em><a href="https://dacox.people.amherst.edu/lectures/coxcimpa.pdf">Lectures on toric varieties</a></em> - Cox</li>
    <li id="Brasselet"> <em><a href="https://www2.math.ethz.ch/education/bachelor/lectures/fs2015/math/alg_geom/brasselet">Introduction to toric varieties</a></em> - Brasselet</li>
  </ul>

  Toric symplectic geometry:
  <ul>
    <li id="da Silva"> <em><a href="https://people.math.ethz.ch/~acannas/Papers/toric.pdf">Symplectic toric manifolds</a></em> - da Silva</li>
  </ul>

  Lagrangian torus fibrations:
  <ul>
    <li id="Evans"><em><a href="https://arxiv.org/abs/2110.08643">Lectures on Lagrangian torus fibrations</a></em> - Evans</li>
    <li id="Symington"><em><a href="https://arxiv.org/abs/math/0210033">Four dimensions from two in symplectic topology</a></em> - Symington</li>
  </ul>


Advanced topics:
<ul>
  <li> TBD. </li>
</ul>




<h2> Problem sets.</h2>

    There will be weekly problem sets for the first roughly half of the course.

<h2> Student presentations and writeups.</h2>

  Each student will give a short presentation on a relevant chosen topic (in consultation with Kyler), towards the end of the semester.
  In addition, each presenter will be expected to submit a typed up writeup to accompany their presentation.


  	<h2> Grading scheme. </h2>
  	The grade will be based on problem sets (primarily checked for completeness) and final presentations plus writeups.


  	<h2> Office hours.</h2>
    <ul>
 <li> Location: KAP 400C</li>
 <li> Time: at the moment by appointment (talk to Kyler after class or send an email to pick a time) </li>
</ul>



  <h2> Tentative schedule </h2>

<i> Note: this schedule (along with the above information) is tentative and will be continuously updated to adapt to the pace of the course. Please check back regularly for updates and problem set assignments.</i>



<table>
 <tr style="border-bottom:2px solid black">
    <th>$\#$</th>
    <th>Date</th>    
    <th>Material</th>
    <th>References</th>    
    <th>Problem set</th>
  </tr>



  <tr style="border-bottom:2px solid black">
  <tr>
    <td>1</td>    
    <td>Monday 8/26/24</td>
    <td>Impressionistic introduct to toric and almost toric geometry. Exotic Lagrangian tori in $\mathbb{CP}^2$ and the Markov equation. </td>
    <td><a href="#Fulton">Fulton</a> §1.1 (for a first taste of toric algebraic geometry)</td>
    <td></td>    
  </tr>

 <tr>
    <td>2</td>    
    <td>Wednesday 8/28/24</td>
    <td>Crash course in algebraic geometry I: affine varieties, coordinate rings, Hilbert basis theorem, Hilbert Nullstellensatz, Zariski topology, irreducibility, localization, normality.</td>
    <td><a href="#Cox">Cox</a> §0</td>
    <td></td>    
  </tr> 
<!-- <tr style="border-bottom:2px solid black"> -->

    <tr>
    <td></td>    
    <td style="color:blue;">Monday 9/2/24: Labor day - no class</td>
    <td></td>
    <td></td>
    <td></td>    
  </tr>
 

  <tr>
    <td>3</td>    
    <td>Wednesday 9/4/24</td>
    <td>Crash course in algebraic geometry II: projective varieties, homogeneous ideals, projective Nullstellensatz, rational functions, weighted projective spaces, valuations, Weil and Cartier divisors, Chow and Picard groups.</td>
    <td><a href="#Cox">Cox</a> §0</td>
    <td></td>    
  </tr>
<!-- <tr style="border-bottom:2px solid black"> -->

  <tr>
    <td>4</td>    
    <td>Monday 9/9/24</td>
    <td>Lattices, characters and cocharacters, examples of toric varieties, convex polyhedral cones, dual cones. </td>
    <td><a href="#Cox">Cox</a> §1</td>
    <td></td>    
  </tr>

    <tr>
    <td>5</td>    
    <td>Wednesday 9/11/24</td>
    <td> More on cones and dual cones. Faces, facets, and rays. Characterization of strong convexity. Rational polyhedral cones.  Monoids of lattice points and Gordan's lemma. Regular and simplicial cones.</td>
    <td><a href="#Cox">Cox</a> §1</td>
    <td></td>    
  </tr>

  <!-- <tr style="border-bottom:2px solid black"> -->

    <tr>
      <td>6</td>
      <td>Monday 9/16/24</td>
      <td> The affine toric variety associated to a cone. First examples.</td>
    <td><a href="#Cox">Cox</a> §1</td>
    <td> <a href="635_fall_2024/pset1.pdf">Pset 1</a> (due Wednesday 9/25/24 at 11:59pm).</td>    
  </tr>


    <tr>
      <td>7</td>
      <td>Wednesday 9/18/24</td>
      <td> Fans and their associated toric varieties. First examples.</td>
    <td><a href="#Cox">Cox</a> §2</td>
    <td></td>    
  </tr>

    <tr>
      <td>8</td>
      <td>Monday 9/23/24</td>
      <td> More examples of fans and their associated toric varieties. Complete, regular, simplicial, and polytopal fans and the corresponding properties for the toric variety. </td>
    <td><a href="#Cox">Cox</a> §2</td>
    <td></td>    
  </tr>

      <tr>
      <td>9</td>
      <td>Wednesday 9/25/24</td>
      <td> More on face fans and normal fans. Polar dual polytopes. The bijection between cones and orbits and the distinguished point associated to each cone.</td>
    <td><a href="#Cox">Cox</a> §2 and parts of §4, <a href="#Brasselet">Brasselet</a> §4.</td>
    <td></td>    
  </tr>

      <tr>
      <td>10</td>
      <td>Monday 9/30/24</td>
      <td> More on distinguished points and orbits associated to cones. Orbit closures and the associated abstract fan.</td>
    <td><a href="#Fulton">Fulton</a> §3.1.</td>
    <td></td>    
  </tr>

      <tr>
      <td>11</td>
      <td>Wednesday 10/2/24</td>
      <td> The divisor associated to a polytope. Proof that it is Cartier and ample. The associated embedding into projective space. Characters as rational functions and their associated divisors. The Chow group of a toric variety and its relation with ordinary homology. </td>
    <td><a href="#Cox">Cox</a> §3.1,§4.1,§4.2,§4.3, <a href="#Fulton">Fulton</a> §1.5. </td>
    <td></td>    
  </tr>
  
      <tr>
      <td>12</td>
      <td>Monday 10/7/24</td>
      <td> Actions by finite groups and rings of invariant polynomials. The general two-dimensional affine toric variety as a quotient $\mathbb{C}^2/G$. Quotient map induced by a changed of lattice. Simplicial cones give orbifold singularities. Wieghted projective space as a global question of standard projective space. </td>
    <td><a href="#Cox">Cox</a> §2.6,§2.7, <a href="#Fulton">Fulton</a> §2.2.</td>
    <td></td>    
  </tr>
  

        <tr>
      <td>13</td>
      <td>Wednesday 10/9/24</td>
      <td> Toric morphisms and their criterion for properness. Refinements of fans. Cocharacters and their limit points as distinguished points. Proof that compact toric varieties have complete fans. Brief crash course in vector bundles. The tautological bundle over $\mathbb{P}^1$ as a toric refinement of $\mathbb{C}^2$.</td> 
    <td><a href="#Fulton">Fulton</a> §1.1,§2.3,§2.4.</td>
    <td><a href="635_fall_2024/pset2.pdf">Pset 2</a> (due Friday 10/18/24 at 11:59pm).</td>    
  </tr>
  

        <tr>
      <td>14</td>
      <td>Monday 10/14/24</td>
      <td>More on $\mathcal{O}(-1)$ as a toric variety. Toric blowups. More on toric morphisms. Hirzebruch surfaces. Classification of minimal nonsingular compact toric surfaces. Birational maps and rational varieties. Classification of minimal nonsingular rational surfaces. </td>
    <td><a href="#Fulton">Fulton</a> §1.1,§1.2,§2.5.</td>    
        <td> </td>
  </tr>
  

        <tr>
      <td>15</td>
      <td>Wednesday 10/16/24</td>
      <td> Resolution of singularities for toric surfaces. The basic refinement step, and negative continued fraction expansions. Multiplicities of cones, refinements, and resolution of singularities for higher dimensional toric varieties.

        </td> 
    <td><a href="#Fulton">Fulton</a> §2.6.</td>
    <td></td>    
  </tr>
  
          <tr>
      <td>16</td>
      <td>Monday 10/21/24</td>
      <td> More on resolution of singularities in higher dimensions. The example of the Atiyah flop. 
        First steps in symplectic geometry: symplectic forms, Darboux's theorem, symplectic and Hamiltonian vector fields, conservation of energy, the Poisson bracket.
        </td> 
    <td><a href="#Fulton">Fulton</a> §2.6, <a href="#da Silva">da Silva</a> §1.1,§1.2,§1.3.</td>
    <td></td>    
  </tr>


          <tr>
      <td>17</td>
      <td>Wednesday 10/23/24</td>
      <td> Integrable Hamiltonian systems and their basic properties. Little Arnold-Liouville theorem. </td> 
    <td><a href="#da Silva">da Silva</a> §1.3,§1.4,§1.5,§1.6, <a href="#Evans">Evans</a> §1.3.</td>
    <td></td>    
  </tr>



          <tr>
      <td>18</td>
      <td>Monday 10/28/24</td>
      <td> More on integrable systems and various examples. Hamiltonian group actions. The Atiyah-Guillemin-Sternberg convexity theorem. Examples of moment maps and moment polytopes.</td> 
    <td><a href="#da Silva">da Silva</a> §1.3,§1.4,§1.5,§1.6, <a href="#Evans">Evans</a> §1.3.</td>
    <td></td>    
  </tr>

          <tr>
      <td>19</td>
      <td>Wednesday 10/30/24</td>
      <td> Delzant polytopes and Delzant's theorem. Symplectic reduction and examples. </td> 
    <td><a href="#da Silva">da Silva</a> §2.1,§2.2,§2.3.</td>
    <td></td>    
  </tr>

          <tr>
      <td>20</td>
      <td>Monday 11/4/24</td>
      <td> Construction of a toric symplectic manifold from a Delzant polytope. Morse theory using moment polytopes. </td> 
    <td><a href="#da Silva">da Silva</a> §2.5,§2.6,§3.1,§3.2,§3.3.</td>
    <td></td>    
  </tr>


          <tr>
      <td>21</td>
      <td>Wednesday 11/6/24</td>
      <td> Examples of Delzant's theorem giving toric symplectic manifolds from Delzant polytopes. Linear toric actions, weight space decompositions, and their moment maps. The equivariant Darboux theorem and computation of the Morse index for a moment map Morse function. </td> 
    <td><a href="#da Silva">da Silva</a> §2.5,§2.6,§3.1,§3.2,§3.3.</td>
    <td></td>    
  </tr>


          <tr>
      <td></td>
      <td style="color:blue;">Monday 11/11/24: Veteran's day - no class</td>
      <td>  </td> 
    <td></td>    
        <td></td>    
  </tr>

      <tr>
      <td>22</td>
      <td>Wednesday 11/13/24</td>
<<<<<<< HEAD
      <td>  </td> 
      <td></td>    
          <td></td>    
=======
      <td> More on integrable systems. Local sections and period lattices. The existence of Liouville coordinates. Lagrangian sections of the standard projection $T^*\mathbb{T}^n \rightarrow \mathbb{R}^n$.</td> 
      <td><a href="#Evans">Evans</a> §1.3,§1.4,§1.5,§1.6.</td>    
>>>>>>> 5de3568c
      </tr>

      <tr>
      <td>23</td>
      <td>Monday 11/18/24</td>
      <td>  </td> 
      <td></td>    
          <td></td>    
      </tr>

      <tr>
      <td>24</td>
      <td>Wednesday 11/20/24</td>
      <td>  </td> 
      <td></td>    
          <td></td>    
      </tr>

      <tr>
      <td>25</td>
      <td>Monday 11/25/24</td>
      <td>  </td> 
      <td></td>    
          <td></td>    
      </tr>

      <tr>
      <td></td>
      <td style="color:blue">Wednesday 11/27/24: Thanksgiving break - no class</td>
      <td>  </td> 
          <td></td>    
      <td></td>    
      </tr>

      <tr>
      <td>26</td>
      <td>Monday 12/2/24</td>
      <td> student presentations </td> 
      <td></td>    
          <td></td>    
      </tr>

      <tr>
      <td>27</td>
      <td>Wednesday 12/4/24</td>
      <td> student presentations </td> 
      <td></td>    
          <td></td>    
      </tr>

      <tr>
      <td>28</td>
      <td>Monday 12/9/24</td>
      <td> student presentations  </td> 
      <td></td>    
          <td></td>    
      </tr>

</table>

 

&nbsp;

  </body>

  </html><|MERGE_RESOLUTION|>--- conflicted
+++ resolved
@@ -443,14 +443,9 @@
       <tr>
       <td>22</td>
       <td>Wednesday 11/13/24</td>
-<<<<<<< HEAD
-      <td>  </td> 
-      <td></td>    
-          <td></td>    
-=======
       <td> More on integrable systems. Local sections and period lattices. The existence of Liouville coordinates. Lagrangian sections of the standard projection $T^*\mathbb{T}^n \rightarrow \mathbb{R}^n$.</td> 
       <td><a href="#Evans">Evans</a> §1.3,§1.4,§1.5,§1.6.</td>    
->>>>>>> 5de3568c
+      <td> </td>
       </tr>
 
       <tr>
